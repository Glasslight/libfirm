--- conflicted
+++ resolved
@@ -58,16 +58,12 @@
 FIRM_API ir_cdep *find_cdep(const ir_node *block);
 
 /**
-<<<<<<< HEAD
- * Return a list of all reverse control dependences of a block.
+ * Returns a list of all reverse control dependences of a block.
  */
 FIRM_API ir_cdep *find_rev_cdep(const ir_node *block);
 
 /**
- * Replace the control dependence info of old by the info of nw.
-=======
  * Replaces the control dependence info of old by the info of nw.
->>>>>>> 99656ee8
  */
 FIRM_API void exchange_cdep(ir_node *old, const ir_node *nw);
 
