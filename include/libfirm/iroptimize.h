--- conflicted
+++ resolved
@@ -1076,7 +1076,6 @@
 FIRM_API ir_tarval *computed_value_Cmp_Confirm(
 	const ir_node *cmp, ir_node *left, ir_node *right, ir_relation relation);
 
-<<<<<<< HEAD
 /**
  * Convert a firm graph to vfirm graph.
  *
@@ -1091,9 +1090,7 @@
  */
 FIRM_API void vf_destruct(ir_graph *irg);
 
-=======
 /** Type of callbacks for creating entities of the compiler library */
->>>>>>> 99656ee8
 typedef ir_entity *(*compilerlib_entity_creator_t)(ident *id, ir_type *mt);
 
 /**
